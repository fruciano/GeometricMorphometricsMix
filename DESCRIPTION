--- conflicted
+++ resolved
@@ -1,10 +1,6 @@
 Package: GeometricMorphometricsMix
 Title: A heterogeneous set of methods for shape and other multidimensional data
-<<<<<<< HEAD
-Version: 0.4.1.0
-=======
 Version: 0.4.1.1
->>>>>>> 6e902415
 Authors@R: person("Carmelo", "Fruciano", email = "carmelo.fruciano@unict.it", role = c("aut", "cre"))
 Description: Several methods for the analysis of shape and other multidimensional data. Originally developed to assist participants in my workshops, evolved into a heterogeneous set of functions to perform analyses usually not found in other packages.
 Depends: R (>= 3.4.0),
